import warnings

from topology.core.connection import Connection
from topology.core.angle_type import AngleType
from topology.exceptions import TopologyError


class Angle(Connection):
    """A 3-partner connection between sites.

    Partners
    --------
    connection_members: list of topology.Site
        Should be length 3
    connection_type : topology.AngleType
    name : name of the angle
        inherits the name attribute from Connection

    Notes
    -----
    Inherits some methods from Connection:
        __eq__, __repr__, _validate methods
    Addiitonal _validate methods are presented
    """

    def __init__(self, connection_members=[], connection_type=None, name="Angle"):
        connection_members = _validate_three_partners(connection_members)
        connection_type = _validate_angletype(connection_type)

        super(Angle, self).__init__(connection_members=connection_members,
                connection_type=connection_type, name=name)

    def __eq__(self, other):
<<<<<<< HEAD
        return hash(self) == hash(other)

    def __hash__(self):
        if self.connection_type:
            return hash(
                tuple(
                    (
                        self.connection_type,
                        tuple(self.connection_members),
                    )
                )
            )
        return hash(tuple(self.connection_members))
=======
        if not self.connection_members == other.connection_members:
            return False
        if not self.connection_type == other.connection_type:
            return False
        if not self.name == other.name:
            return False
        return True
>>>>>>> 4331c480


def _validate_three_partners(connection_members):
    """Ensure 3 partners are involved in Angle"""
    if len(connection_members) != 3:
        raise TopologyError("Trying to create an Angle "
                "with {} connection members". format(len(connection_members)))

    return connection_members


def _validate_angletype(contype):
    """Ensure connection_type is a AngleType """
    if contype is None:
        warnings.warn("Non-parametrized Angle detected")
    elif not isinstance(contype, AngleType):
        raise TopologyError("Supplied non-AngleType {}".format(contype))
    return contype<|MERGE_RESOLUTION|>--- conflicted
+++ resolved
@@ -31,7 +31,6 @@
                 connection_type=connection_type, name=name)
 
     def __eq__(self, other):
-<<<<<<< HEAD
         return hash(self) == hash(other)
 
     def __hash__(self):
@@ -39,21 +38,13 @@
             return hash(
                 tuple(
                     (
+                        self.name,
                         self.connection_type,
                         tuple(self.connection_members),
                     )
                 )
             )
         return hash(tuple(self.connection_members))
-=======
-        if not self.connection_members == other.connection_members:
-            return False
-        if not self.connection_type == other.connection_type:
-            return False
-        if not self.name == other.name:
-            return False
-        return True
->>>>>>> 4331c480
 
 
 def _validate_three_partners(connection_members):
