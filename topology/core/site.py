--- conflicted
+++ resolved
@@ -6,8 +6,13 @@
 
 class Site(object):
     """A general site."""
-    def __init__(self, name, position=None, charge=None, 
-            element=None, atom_type=None):
+
+    def __init__(self,
+                 name,
+                 position=None,
+                 charge=None,
+                 element=None,
+                 atom_type=None):
         self.name = str(name)
         if position is None:
             self.position = u.nm * np.zeros(3)
@@ -31,18 +36,18 @@
     def n_connections(self):
         return len(self._connections)
 
-<<<<<<< HEAD
     @property
     def charge(self):
         if self._charge is not None:
             return self._charge
         else:
             return self.atom_type.charge
-    
+
     @charge.setter
     def charge(self, charge):
         self._charge = float(charge)
-=======
+
+
 def _validate_position(position):
     if not isinstance(position, u.unyt_array):
         warnings.warn('Positions are assumed to be in nm')
@@ -51,10 +56,9 @@
     input_unit = position.units
 
     position = np.asarray(position, dtype=float, order='C')
-    np.reshape(position, newshape=(3,), order='C')
+    np.reshape(position, newshape=(3, ), order='C')
 
     position *= input_unit
     position.convert_to_units(u.nm)
 
-    return position
->>>>>>> d7ce9af0
+    return position