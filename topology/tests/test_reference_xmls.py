import numpy as np
import sympy
import unyt as u

from topology.forcefield import ForceField
from topology.utils.testing import allclose
from topology.tests.utils import get_path
from topology.tests.base_test import BaseTest


class TestForceFieldFromXML(BaseTest):
    def test_carbon_force_field(self):
        carbon = ForceField(get_path('carbon.xml'))

        assert len(carbon.atom_types) == 1
        assert len(carbon.bond_types) == 1
        assert len(carbon.angle_types) == 1
        assert len(carbon.dihedral_types) == 1

        # Store expected expressions in list
        ref_exprs = [sympy.sympify(expr) for expr in [
            "4*epsilon*((sigma/r)**12 - (sigma/r)**6)",
            "0.5 * k * (r-r_eq)**2",
            "0.5 * k * (theta-theta_eq)**2",
            "k * (1 + cos(n * theta - theta_0))",
            ]
        ]

        assert carbon.atom_types['C'].charge.value == 0

        assert sympy.simplify(carbon.atom_types['C'].expression - ref_exprs[0]) == 0
        assert sympy.simplify(carbon.bond_types['C~C'].expression - ref_exprs[1]) == 0
        assert sympy.simplify(carbon.angle_types['C~C~C'].expression - ref_exprs[2]) == 0
        assert sympy.simplify(carbon.dihedral_types['*~C~C~*'].expression - ref_exprs[3]) == 0

        assert allclose(carbon.atom_types['C'].parameters['sigma'], 0.339966950842 * u.nm)
        assert allclose(carbon.atom_types['C'].parameters['epsilon'], 0.359824 * u.Unit('kJ/mol'))

        assert allclose(carbon.bond_types['C~C'].parameters['r_eq'], 0.1324 * u.nm)
        assert allclose(carbon.bond_types['C~C'].parameters['k'], 493460.96 * u.Unit('kJ/(mol*nm**2)'))

        assert allclose(carbon.angle_types['C~C~C'].parameters['theta_eq'], 2.12598556185 * u.radian)
        assert allclose(carbon.angle_types['C~C~C'].parameters['k'], 584.42112 * u.Unit('kJ/(mol*rad**2)'))

        assert allclose(carbon.dihedral_types['*~C~C~*'].parameters['k'], 27.8236 * u.Unit('kJ/mol'))
        assert allclose(carbon.dihedral_types['*~C~C~*'].parameters['n'], 2 * u.dimensionless)
        assert allclose(carbon.dihedral_types['*~C~C~*'].parameters['theta_0'], np.pi * u.radian)

    def test_tip3p_force_field(self):
        water = ForceField(get_path('tip3p.xml'))
        assert len(water.atom_types) == 2
        assert len(water.bond_types) == 1
        assert len(water.angle_types) == 1
        assert len(water.dihedral_types) == 0

        # Store expected expressions in list
        ref_exprs = [sympy.sympify(expr) for expr in [
            "4*epsilon*((sigma/r)**12 - (sigma/r)**6)",
            "0.5 * k * (r-r_eq)**2",
            "0.5 * k * (theta-theta_eq)**2",
            ]
        ]

        assert water.atom_types['opls_111'].charge.value == -0.834
        assert water.atom_types['opls_112'].charge.value == 0.417

        assert sympy.simplify(water.atom_types['opls_111'].expression - ref_exprs[0]) == 0
        assert sympy.simplify(water.atom_types['opls_112'].expression - ref_exprs[0]) == 0
        assert sympy.simplify(water.bond_types['opls_111~opls_112'].expression - ref_exprs[1]) == 0
        assert sympy.simplify(water.angle_types['opls_112~opls_111~opls_112'].expression - ref_exprs[2]) == 0

        assert allclose(water.atom_types['opls_111'].parameters['sigma'], 0.315061 * u.nm)
        assert allclose(water.atom_types['opls_111'].parameters['epsilon'], 0.636386 * u.Unit('kJ/mol'))
        assert allclose(water.atom_types['opls_112'].parameters['sigma'], 1.0 * u.nm)
        assert allclose(water.atom_types['opls_112'].parameters['epsilon'], 0.0 * u.Unit('kJ/mol'))

        assert allclose(water.bond_types['opls_111~opls_112'].parameters['r_eq'], 0.09572 * u.nm)
        assert allclose(water.bond_types['opls_111~opls_112'].parameters['k'], 502416.0 * u.Unit('kJ/(mol*nm**2)'))

        assert allclose(water.angle_types['opls_112~opls_111~opls_112'].parameters['theta_eq'], 1.824218134 * u.radian)
        assert allclose(water.angle_types['opls_112~opls_111~opls_112'].parameters['k'], 682.02 * u.Unit('kJ/(mol*rad**2)'))

    def test_spce_xml(self):
        spce = ForceField(get_path('spce.xml'))

        assert len(spce.atom_types) == 2
        assert len(spce.bond_types) == 1
        assert len(spce.angle_types) == 1
        assert len(spce.dihedral_types) == 0

        # Store expected expressions in list
        ref_exprs = [sympy.sympify(expr) for expr in [
            "4*epsilon*((sigma/r)**12 - (sigma/r)**6)",
            "0.5 * k * (r-r_eq)**2",
            "0.5 * k * (theta-theta_eq)**2",
            ]
        ]

        assert allclose(spce.atom_types['opls_116'].charge, -0.8476 * u.elementary_charge)
        assert allclose(spce.atom_types['opls_117'].charge, 0.4238 * u.elementary_charge)

        assert sympy.simplify(spce.atom_types['opls_116'].expression - ref_exprs[0]) == 0
        assert sympy.simplify(spce.atom_types['opls_117'].expression - ref_exprs[0]) == 0
        assert sympy.simplify(spce.bond_types['opls_116~opls_117'].expression - ref_exprs[1]) == 0
        assert sympy.simplify(spce.angle_types['opls_117~opls_116~opls_117'].expression - ref_exprs[2]) == 0

        assert allclose(spce.atom_types['opls_116'].parameters['sigma'], 0.316557 * u.nm)
        assert allclose(spce.atom_types['opls_116'].parameters['epsilon'], 0.650194 * u.Unit('kJ/mol'))
        assert allclose(spce.atom_types['opls_117'].parameters['sigma'], 0.1 * u.nm)
        assert allclose(spce.atom_types['opls_117'].parameters['epsilon'], 0.0 * u.Unit('kJ/mol'))

        assert allclose(spce.bond_types['opls_116~opls_117'].parameters['r_eq'], 0.1 * u.nm)
        assert allclose(spce.bond_types['opls_116~opls_117'].parameters['k'], 345000.0 * u.Unit('kJ/(mol*nm**2)'))

        assert allclose(spce.angle_types['opls_117~opls_116~opls_117'].parameters['theta_eq'], 109.47 * u.degree)
        assert allclose(spce.angle_types['opls_117~opls_116~opls_117'].parameters['k'], 383.0 * u.Unit('kJ/mol/rad**2'))
<<<<<<< HEAD

    def test_noble_mie_xml(self):
        ff = ForceField(get_path('noble_mie.xml'))

        assert len(ff.atom_types) == 4
        assert len(ff.bond_types) == 0
        assert len(ff.angle_types) == 0
        assert len(ff.dihedral_types) == 0

        assert allclose(ff.atom_types['Ne'].parameters['epsilon'], 0.26855713 * u.Unit('kJ/mol'))
        assert allclose(ff.atom_types['Ne'].parameters['sigma'], 3.964 * u.Angstrom)
        assert allclose(ff.atom_types['Ne'].parameters['n'], 11 * u.dimensionless)
        assert allclose(ff.atom_types['Ne'].parameters['m'], 6 * u.dimensionless)
        assert ff.atom_types['Ne'].charge.value == 0

        assert allclose(ff.atom_types['Ar'].parameters['epsilon'], 1.01519583 * u.Unit('kJ/mol'))
        assert allclose(ff.atom_types['Ar'].parameters['sigma'], 3.964 * u.Angstrom)
        assert allclose(ff.atom_types['Ar'].parameters['n'], 13 * u.dimensionless)
        assert allclose(ff.atom_types['Ar'].parameters['m'], 6 * u.dimensionless)
        assert ff.atom_types['Ar'].charge.value == 0

        assert allclose(ff.atom_types['Kr'].parameters['epsilon'], 1.46417678 * u.Unit('kJ/mol'))
        assert allclose(ff.atom_types['Kr'].parameters['sigma'], 3.964 * u.Angstrom)
        assert allclose(ff.atom_types['Kr'].parameters['n'], 14 * u.dimensionless)
        assert allclose(ff.atom_types['Kr'].parameters['m'], 6 * u.dimensionless)
        assert ff.atom_types['Kr'].charge.value == 0

        assert allclose(ff.atom_types['Xe'].parameters['epsilon'], 2.02706587 * u.Unit('kJ/mol'))
        assert allclose(ff.atom_types['Xe'].parameters['sigma'], 3.964 * u.Angstrom)
        assert allclose(ff.atom_types['Xe'].parameters['n'], 14 * u.dimensionless)
        assert allclose(ff.atom_types['Xe'].parameters['m'], 6 * u.dimensionless)
        assert ff.atom_types['Xe'].charge.value == 0

=======
    def test_ethylene_forcefield(self):
        ethylene = ForceField(get_path('ethylene.xml'))

        assert len(ethylene.atom_types) == 2
        assert len(ethylene.bond_types) == 2
        assert len(ethylene.angle_types) == 2
        assert len(ethylene.dihedral_types) == 1

        # Store expected expressions in list
        ref_exprs = [sympy.sympify(expr) for expr in [
            "4*epsilon*((sigma/r)**12 - (sigma/r)**6)",
            "0.5 * k * (r-r_eq)**2",
            "0.5 * k * (theta-theta_eq)**2",
            "c_0 + c_1 * cos(psi) + c_2 * cos(psi)**2 + c_3 * cos(psi)**3 + c_4 * cos(psi)**4 + c_5 * cos(psi)**5"
            ]   
        ]   

        assert allclose(ethylene.atom_types['opls_143'].charge, -0.23 * u.elementary_charge)
        assert allclose(ethylene.atom_types['opls_144'].charge, 0.115 * u.elementary_charge)

        assert sympy.simplify(ethylene.atom_types['opls_143'].expression - ref_exprs[0]) == 0
        assert sympy.simplify(ethylene.atom_types['opls_144'].expression - ref_exprs[0]) == 0
        assert sympy.simplify(ethylene.bond_types['opls_143~opls_144'].expression - ref_exprs[1]) == 0
        assert sympy.simplify(ethylene.angle_types['opls_144~opls_143~opls_144'].expression - ref_exprs[2]) == 0
        assert sympy.simplify(ethylene.dihedral_types['opls_144~opls_143~opls_143~opls_144'].expression - ref_exprs[3]) == 0
        assert allclose(ethylene.atom_types['opls_143'].parameters['sigma'], 0.317984 * u.nm)
        assert allclose(ethylene.atom_types['opls_143'].parameters['epsilon'], 0.355 * u.Unit('kJ/mol'))
        assert allclose(ethylene.atom_types['opls_144'].parameters['sigma'], 0.12552 * u.nm)
        assert allclose(ethylene.atom_types['opls_144'].parameters['epsilon'], 0.242 * u.Unit('kJ/mol'))

        assert allclose(ethylene.bond_types['opls_143~opls_143'].parameters['r_eq'], 0.134 * u.nm)
        assert allclose(ethylene.bond_types['opls_143~opls_144'].parameters['k'], 284512.0 * u.Unit('kJ/(mol*nm**2)'))

        assert allclose(ethylene.angle_types['opls_143~opls_143~opls_144'].parameters['theta_eq'], 2.0943951 * u.rad)
        assert allclose(ethylene.angle_types['opls_144~opls_143~opls_144'].parameters['k'], 292.88 * u.Unit('kJ/mol/rad**2'))
        assert allclose(ethylene.dihedral_types['opls_144~opls_143~opls_143~opls_144'].parameters['c_0'], 58.576 * u.Unit('kJ/mol'))
        assert allclose(ethylene.dihedral_types['opls_144~opls_143~opls_143~opls_144'].parameters['c_2'], -58.576 * u.Unit('kJ/mol'))
        assert allclose(ethylene.dihedral_types['opls_144~opls_143~opls_143~opls_144'].parameters['c_5'], 0.0 * u.Unit('kJ/mol'))
>>>>>>> 0adfed0d
<|MERGE_RESOLUTION|>--- conflicted
+++ resolved
@@ -114,7 +114,6 @@
 
         assert allclose(spce.angle_types['opls_117~opls_116~opls_117'].parameters['theta_eq'], 109.47 * u.degree)
         assert allclose(spce.angle_types['opls_117~opls_116~opls_117'].parameters['k'], 383.0 * u.Unit('kJ/mol/rad**2'))
-<<<<<<< HEAD
 
     def test_noble_mie_xml(self):
         ff = ForceField(get_path('noble_mie.xml'))
@@ -148,7 +147,6 @@
         assert allclose(ff.atom_types['Xe'].parameters['m'], 6 * u.dimensionless)
         assert ff.atom_types['Xe'].charge.value == 0
 
-=======
     def test_ethylene_forcefield(self):
         ethylene = ForceField(get_path('ethylene.xml'))
 
@@ -163,8 +161,8 @@
             "0.5 * k * (r-r_eq)**2",
             "0.5 * k * (theta-theta_eq)**2",
             "c_0 + c_1 * cos(psi) + c_2 * cos(psi)**2 + c_3 * cos(psi)**3 + c_4 * cos(psi)**4 + c_5 * cos(psi)**5"
-            ]   
-        ]   
+            ]
+        ]
 
         assert allclose(ethylene.atom_types['opls_143'].charge, -0.23 * u.elementary_charge)
         assert allclose(ethylene.atom_types['opls_144'].charge, 0.115 * u.elementary_charge)
@@ -187,4 +185,3 @@
         assert allclose(ethylene.dihedral_types['opls_144~opls_143~opls_143~opls_144'].parameters['c_0'], 58.576 * u.Unit('kJ/mol'))
         assert allclose(ethylene.dihedral_types['opls_144~opls_143~opls_143~opls_144'].parameters['c_2'], -58.576 * u.Unit('kJ/mol'))
         assert allclose(ethylene.dihedral_types['opls_144~opls_143~opls_143~opls_144'].parameters['c_5'], 0.0 * u.Unit('kJ/mol'))
->>>>>>> 0adfed0d
