import numpy as np
import pytest
import unyt as u

from topology.core.topology import Topology
from topology.core.site import Site
from topology.core.connection import Connection
<<<<<<< HEAD
from topology.tests.base_test import BaseTest


class TestTopology(BaseTest):

    def test_new_topology(self):
        top = Topology(name='mytop')
        assert top.name == 'mytop'
    
    def test_add_site(self):
        top = Topology()
        site = Site(name='site')
    
        assert top.n_sites == 0
        top.add_site(site)
        assert top.n_sites == 1
    
    def test_add_connection(self):
        top = Topology()
        site1 = Site(name='site1')
        site2 = Site(name='site2')
        connect = Connection(site1=site1, site2=site2)
    
        top.add_site(site1)
        top.add_site(site2)
    
        top.update_connection_list()
    
        assert len(top.connection_list) == 1
    
    def test_positions_dtype(self):
        top = Topology()
        site1 = Site(name='site1')
        top.add_site(site1)
    
        assert set([type(site.position) for site in top.site_list]) == {u.unyt_array}
        assert set([site.position.units for site in top.site_list]) == {u.nm}
    
        assert top.positions().dtype == float
        assert top.positions().units == u.nm
        assert isinstance(top.positions(), u.unyt_array)
=======
from topology.core.box import Box
from topology.testing.utils import allclose


def test_new_topology():
    top = Topology(name='mytop')
    assert top.name == 'mytop'

def test_add_site():
    top = Topology()
    site = Site(name='site')

    assert top.n_sites == 0
    top.add_site(site)
    assert top.n_sites == 1

def test_add_connection():
    top = Topology()
    site1 = Site(name='site1')
    site2 = Site(name='site2')
    connect = Connection(site1=site1, site2=site2)

    top.add_site(site1)
    top.add_site(site2)

    top.update_connection_list()

    assert len(top.connection_list) == 1

def test_add_box():
    top = Topology()
    box = Box(2*np.ones(3))

    assert top.box is None
    top.box = box
    assert top.box is not None
    assert allclose(top.box.lengths, u.nm*2*np.ones(3))

def test_positions_dtype():
    top = Topology()
    site1 = Site(name='site1')
    top.add_site(site1)

    assert set([type(site.position) for site in top.site_list]) == {u.unyt_array}
    assert set([site.position.units for site in top.site_list]) == {u.nm}

    assert top.positions().dtype == float
    assert top.positions().units == u.nm
    assert isinstance(top.positions(), u.unyt_array)
>>>>>>> a4585397
<|MERGE_RESOLUTION|>--- conflicted
+++ resolved
@@ -5,8 +5,9 @@
 from topology.core.topology import Topology
 from topology.core.site import Site
 from topology.core.connection import Connection
-<<<<<<< HEAD
+from topology.core.box import Box
 from topology.tests.base_test import BaseTest
+from topology.testing.utils import allclose
 
 
 class TestTopology(BaseTest):
@@ -14,87 +15,45 @@
     def test_new_topology(self):
         top = Topology(name='mytop')
         assert top.name == 'mytop'
-    
+
     def test_add_site(self):
         top = Topology()
         site = Site(name='site')
-    
+
         assert top.n_sites == 0
         top.add_site(site)
         assert top.n_sites == 1
-    
+
     def test_add_connection(self):
         top = Topology()
         site1 = Site(name='site1')
         site2 = Site(name='site2')
         connect = Connection(site1=site1, site2=site2)
-    
+
         top.add_site(site1)
         top.add_site(site2)
-    
+
         top.update_connection_list()
-    
+
         assert len(top.connection_list) == 1
-    
+
+    def test_add_box(self):
+        top = Topology()
+        box = Box(2*np.ones(3))
+
+        assert top.box is None
+        top.box = box
+        assert top.box is not None
+        assert allclose(top.box.lengths, u.nm*2*np.ones(3))
+
     def test_positions_dtype(self):
         top = Topology()
         site1 = Site(name='site1')
         top.add_site(site1)
-    
+
         assert set([type(site.position) for site in top.site_list]) == {u.unyt_array}
         assert set([site.position.units for site in top.site_list]) == {u.nm}
-    
+
         assert top.positions().dtype == float
         assert top.positions().units == u.nm
-        assert isinstance(top.positions(), u.unyt_array)
-=======
-from topology.core.box import Box
-from topology.testing.utils import allclose
-
-
-def test_new_topology():
-    top = Topology(name='mytop')
-    assert top.name == 'mytop'
-
-def test_add_site():
-    top = Topology()
-    site = Site(name='site')
-
-    assert top.n_sites == 0
-    top.add_site(site)
-    assert top.n_sites == 1
-
-def test_add_connection():
-    top = Topology()
-    site1 = Site(name='site1')
-    site2 = Site(name='site2')
-    connect = Connection(site1=site1, site2=site2)
-
-    top.add_site(site1)
-    top.add_site(site2)
-
-    top.update_connection_list()
-
-    assert len(top.connection_list) == 1
-
-def test_add_box():
-    top = Topology()
-    box = Box(2*np.ones(3))
-
-    assert top.box is None
-    top.box = box
-    assert top.box is not None
-    assert allclose(top.box.lengths, u.nm*2*np.ones(3))
-
-def test_positions_dtype():
-    top = Topology()
-    site1 = Site(name='site1')
-    top.add_site(site1)
-
-    assert set([type(site.position) for site in top.site_list]) == {u.unyt_array}
-    assert set([site.position.units for site in top.site_list]) == {u.nm}
-
-    assert top.positions().dtype == float
-    assert top.positions().units == u.nm
-    assert isinstance(top.positions(), u.unyt_array)
->>>>>>> a4585397
+        assert isinstance(top.positions(), u.unyt_array)