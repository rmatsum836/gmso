import numpy as np
import pytest
import unyt as u

from topology.core.topology import Topology
from topology.core.site import Site
<<<<<<< HEAD
from topology.core.atom_type import AtomType
from topology.core.connection import Connection
from topology.core.connection_type import ConnectionType
=======
from topology.core.bond import Bond
>>>>>>> 77eecdea
from topology.core.box import Box
from topology.tests.base_test import BaseTest
from topology.testing.utils import allclose


class TestTopology(BaseTest):
    def test_new_topology(self):
        top = Topology(name='mytop')
        assert top.name == 'mytop'

    def test_add_site(self):
        top = Topology()
        site = Site(name='site')

        assert top.n_sites == 0
        top.add_site(site)
        assert top.n_sites == 1

    def test_add_connection(self):
        top = Topology()
        site1 = Site(name='site1')
        site2 = Site(name='site2')
        connect = Bond(connection_members=[site1,site2])

        top.add_connection(connect)
        top.add_site(site1)
        top.add_site(site2)


        assert len(top.connection_list) == 1

    def test_add_box(self):
        top = Topology()
        box = Box(2*u.nm*np.ones(3))

        assert top.box is None
        top.box = box
        assert top.box is not None
        assert allclose(top.box.lengths, u.nm*2*np.ones(3))

    def test_positions_dtype(self):
        top = Topology()
        site1 = Site(name='site1')
        top.add_site(site1)

        assert set([type(site.position) for site in top.site_list]) == {u.unyt_array}
        assert set([site.position.units for site in top.site_list]) == {u.nm}

        assert top.positions().dtype == float
        assert top.positions().units == u.nm
        assert isinstance(top.positions(), u.unyt_array)

    def test_top_update(self):
        top = Topology()
        top.update_top()
        assert top.n_sites == 0
        assert len(top.atom_types) == 0
        assert len(top.atom_type_functionals) == 0
        assert top.n_connections == 0
        assert len(top.connection_types) == 0
        assert len(top.connection_type_functionals) == 0

        atomtype = AtomType()
        site1 = Site(name='site1', atom_type=atomtype)
        top.add_site(site1)
        site2 = Site(name='site2', atom_type=atomtype)
        top.add_site(site2)
        assert top.n_sites == 2
        assert len(top.atom_types) == 0
        assert len(top.atom_type_functionals) == 0
        assert top.n_connections == 0
        assert len(top.connection_types) == 0
        assert len(top.connection_type_functionals) == 0
        top.update_atom_types()
        assert top.n_sites == 2
        assert len(top.atom_types) == 1
        assert len(top.atom_type_functionals) == 1
        assert top.n_connections == 0
        assert len(top.connection_types) == 0
        assert len(top.connection_type_functionals) == 0


        ctype = ConnectionType()
        connection_12 = Connection(site1=site1, site2=site2, 
                connection_type=ctype)
        top.add_connection(connection_12)
        assert top.n_sites == 2
        assert len(top.atom_types) == 1
        assert len(top.atom_type_functionals) == 1
        assert top.n_connections == 1
        assert len(top.connection_types) == 0
        assert len(top.connection_type_functionals) == 0
        top.update_connection_types()
        assert top.n_sites == 2
        assert len(top.atom_types) == 1
        assert len(top.atom_type_functionals) == 1
        assert top.n_connections == 1
        assert len(top.connection_types) == 1
        assert len(top.connection_type_functionals) == 1

        site1.atom_type = AtomType(expression='sigma*epsilon')
        assert top.n_sites == 2
        assert len(top.atom_types) == 1
        assert len(top.atom_type_functionals) == 1
        assert top.n_connections == 1
        assert len(top.connection_types) == 1
        assert len(top.connection_type_functionals) == 1
        top.update_atom_types()
        assert top.n_sites == 2
        assert len(top.atom_types) == 2
        assert len(top.atom_type_functionals) == 2
        assert top.n_connections == 1
        assert len(top.connection_types) == 1
        assert len(top.connection_type_functionals) == 1
<|MERGE_RESOLUTION|>--- conflicted
+++ resolved
@@ -4,13 +4,10 @@
 
 from topology.core.topology import Topology
 from topology.core.site import Site
-<<<<<<< HEAD
 from topology.core.atom_type import AtomType
 from topology.core.connection import Connection
-from topology.core.connection_type import ConnectionType
-=======
 from topology.core.bond import Bond
->>>>>>> 77eecdea
+from topology.core.bond_type import BondType
 from topology.core.box import Box
 from topology.tests.base_test import BaseTest
 from topology.testing.utils import allclose
@@ -68,10 +65,10 @@
         top.update_top()
         assert top.n_sites == 0
         assert len(top.atom_types) == 0
-        assert len(top.atom_type_functionals) == 0
+        assert len(top.atom_type_expressions) == 0
         assert top.n_connections == 0
         assert len(top.connection_types) == 0
-        assert len(top.connection_type_functionals) == 0
+        assert len(top.connection_type_expressions) == 0
 
         atomtype = AtomType()
         site1 = Site(name='site1', atom_type=atomtype)
@@ -80,48 +77,78 @@
         top.add_site(site2)
         assert top.n_sites == 2
         assert len(top.atom_types) == 0
-        assert len(top.atom_type_functionals) == 0
+        assert len(top.atom_type_expressions) == 0
         assert top.n_connections == 0
         assert len(top.connection_types) == 0
-        assert len(top.connection_type_functionals) == 0
+        assert len(top.connection_type_expressions) == 0
         top.update_atom_types()
         assert top.n_sites == 2
         assert len(top.atom_types) == 1
-        assert len(top.atom_type_functionals) == 1
+        assert len(top.atom_type_expressions) == 1
         assert top.n_connections == 0
         assert len(top.connection_types) == 0
-        assert len(top.connection_type_functionals) == 0
+        assert len(top.connection_type_expressions) == 0
 
 
-        ctype = ConnectionType()
-        connection_12 = Connection(site1=site1, site2=site2, 
+        ctype = BondType()
+        connection_12 = Bond(connection_members=[site1, site2], 
                 connection_type=ctype)
         top.add_connection(connection_12)
         assert top.n_sites == 2
         assert len(top.atom_types) == 1
-        assert len(top.atom_type_functionals) == 1
+        assert len(top.atom_type_expressions) == 1
         assert top.n_connections == 1
         assert len(top.connection_types) == 0
-        assert len(top.connection_type_functionals) == 0
+        assert len(top.connection_type_expressions) == 0
         top.update_connection_types()
         assert top.n_sites == 2
         assert len(top.atom_types) == 1
-        assert len(top.atom_type_functionals) == 1
+        assert len(top.atom_type_expressions) == 1
         assert top.n_connections == 1
         assert len(top.connection_types) == 1
-        assert len(top.connection_type_functionals) == 1
+        assert len(top.connection_type_expressions) == 1
 
         site1.atom_type = AtomType(expression='sigma*epsilon')
         assert top.n_sites == 2
         assert len(top.atom_types) == 1
-        assert len(top.atom_type_functionals) == 1
+        assert len(top.atom_type_expressions) == 1
         assert top.n_connections == 1
         assert len(top.connection_types) == 1
-        assert len(top.connection_type_functionals) == 1
+        assert len(top.connection_type_expressions) == 1
         top.update_atom_types()
         assert top.n_sites == 2
         assert len(top.atom_types) == 2
-        assert len(top.atom_type_functionals) == 2
+        assert len(top.atom_type_expressions) == 2
         assert top.n_connections == 1
         assert len(top.connection_types) == 1
-        assert len(top.connection_type_functionals) == 1
+        assert len(top.connection_type_expressions) == 1
+
+
+    def test_atomtype_update(self):
+        top = Topology()
+
+        assert top.n_sites == 0
+        assert top.n_bonds == 0
+        assert top.n_connections == 0
+
+        atype1 = AtomType(expression='sigma + epsilon')
+        atype2 = AtomType(expression='sigma * epsilon')
+        site1 = Site('a', atom_type=atype1)
+        site2 = Site('b', atom_type=atype2)
+        top.add_site(site1)
+        top.add_site(site2)
+        assert top.n_sites == 2
+        assert top.n_bonds == 0
+        assert top.n_connections == 0
+        top.update_atom_types()
+
+        btype = BondType()
+        bond_12 = Bond(connection_members=[site1, site2], connection_type=btype)
+        top.add_connection(bond_12)
+
+        assert top.n_connections == 1
+        assert top.n_bonds == 0
+
+        top.update_bond_list()
+        assert top.n_connections == 1
+        assert top.n_bonds == 1