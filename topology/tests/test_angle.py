--- conflicted
+++ resolved
@@ -61,7 +61,6 @@
             Angle(connection_members=[site1, site2, site3],
                   connection_type='Fake angletype')
 
-<<<<<<< HEAD
     def test_angle_constituent_types(self):
         site1 = Site(name='site1', position=[0,0,0], atom_type=AtomType(name='A'))
         site2 = Site(name='site2', position=[1,0,0], atom_type=AtomType(name='B'))
@@ -73,7 +72,7 @@
         assert 'A' in ang.connection_type.member_types
         assert 'B' in ang.connection_type.member_types
         assert 'C' in ang.connection_type.member_types
-=======
+
     def test_angle_eq(self):
         site1 = Site(name='site1', position=[0, 0, 0])
         site2 = Site(name='site2', position=[1, 1, 1])
@@ -92,5 +91,4 @@
         )
 
         assert ref_angle == same_angle
-        assert ref_angle != diff_angle
->>>>>>> ae45cf54
+        assert ref_angle != diff_angle